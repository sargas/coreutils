--- conflicted
+++ resolved
@@ -670,17 +670,13 @@
              print them without trying to pair them",
         ))
         .arg(
-<<<<<<< HEAD
-            Arg::new("file1")
-=======
-            Arg::with_name("z")
-                .short("z")
+            Arg::new("z")
+                .short('z')
                 .long("zero-terminated")
                 .help("line delimiter is NUL, not newline"),
         )
         .arg(
-            Arg::with_name("file1")
->>>>>>> ec386fa4
+            Arg::new("file1")
                 .required(true)
                 .value_name("FILE1")
                 .hide(true),
