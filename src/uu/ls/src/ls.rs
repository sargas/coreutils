--- conflicted
+++ resolved
@@ -40,15 +40,10 @@
     time::Duration,
 };
 use term_grid::{Cell, Direction, Filling, Grid, GridOptions};
-<<<<<<< HEAD
-use uucore::display::Quotable;
-use uucore::error::{set_exit_code, FromIo, UError, UResult};
-=======
 use uucore::{
     display::Quotable,
     error::{set_exit_code, FromIo, UError, UResult},
 };
->>>>>>> b4f45bcc
 
 use unicode_width::UnicodeWidthStr;
 #[cfg(unix)]
